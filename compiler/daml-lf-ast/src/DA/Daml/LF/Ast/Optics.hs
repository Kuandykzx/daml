--- conflicted
+++ resolved
@@ -14,13 +14,8 @@
     _PRSelfModule,
     exprPartyLiteral,
     exprValueRef,
-<<<<<<< HEAD
-    templateExpr
-=======
-    packageRefs,
     templateExpr,
     builtinType
->>>>>>> b940951a
     ) where
 
 import Control.Lens
